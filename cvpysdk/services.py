--- conflicted
+++ resolved
@@ -1,127 +1,125 @@
-#!/usr/bin/env python
-# -*- coding: utf-8 -*-
-
-# --------------------------------------------------------------------------
-# Copyright ©2016 Commvault Systems, Inc.
-# See LICENSE.txt in the project root for
-# license information.
-# --------------------------------------------------------------------------
-
-"""Service URLs for REST API operations.
-
-SERVICES_DICT:  A python dictionary for holding all the API services endpoints.
-
-get_services(web_service):  updates the SERVICES_DICT with the WebConsole API URL
-
-"""
-
-from __future__ import absolute_import
-from __future__ import unicode_literals
-
-
-SERVICES_DICT_TEMPLATE = {
-    'LOGIN': '{0}Login',
-    'LOGOUT': '{0}Logout',
-    'COMMSERV': '{0}CommServ',
-
-    'GET_ALL_CLIENTS': '{0}Client',
-    'GET_VIRTUAL_CLIENTS': '{0}Client?PseudoClientType=VSPseudo',
-    'CLIENT': '{0}Client/%s',
-
-    'GET_ALL_AGENTS': '{0}Agent?clientId=%s',
-    'AGENT': '{0}Agent',
-
-    'GET_ALL_BACKUPSETS': '{0}Backupset?clientId=%s',
-    'BACKUPSET': '{0}Backupset/%s',
-    'ADD_BACKUPSET': '{0}Backupset',
-
-    'GET_ALL_INSTANCES': '{0}Instance?clientId=%s',
-    'INSTANCE': '{0}Instance/%s',
-
-    'GET_ALL_SUBCLIENTS': '{0}Subclient?clientId=%s',
-    'ADD_SUBCLIENT': '{0}Subclient',
-    'SUBCLIENT': '{0}Subclient/%s',
-    'SUBCLIENT_BACKUP': '{0}Subclient/%s/action/backup?backupLevel=%s',
-
-    'GET_JOBS': '{0}Job?clientId=%s&jobFilter=%s',
-    'JOB': '{0}Job/%s',
-    'JOB_DETAILS': '{0}JobDetails',
-    'SUSPEND_JOB': '{0}Job/%s/action/pause',
-    'RESUME_JOB': '{0}Job/%s/action/resume',
-    'KILL_JOB': '{0}Job/%s/action/kill',
-
-    'GET_MEDIA_AGENTS': '{0}MediaAgent',
-    'LIBRARY': '{0}Library',
-
-    'STORAGE_POLICY': '{0}StoragePolicy',
-    'GET_STORAGE_POLICY': '{0}StoragePolicy/%s',
-    'CREATE_STORAGE_POLICY_COPY': '{0}StoragePolicy?Action=createCopy',
-    'DELETE_STORAGE_POLICY_COPY': '{0}StoragePolicy?Action=deleteCopy',
-    'SCHEDULE_POLICY': '{0}SchedulePolicy',
-    'MEDIA_AGENT': '{0}MediaAgent/%s',
-
-    'GET_ALL_ALERTS': '{0}AlertRule',
-    'ALERT': '{0}AlertRule/%s',
-    'GET_ALL_CONSOLE_ALERTS': '{0}Alert?pageNo=%s&pageCount=%s',
-    'ENABLE_ALERT_NOTIFICATION': '{0}AlertRule/%s/notificationType/%s/Action/Enable',
-    'DISABLE_ALERT_NOTIFICATION': '{0}AlertRule/%s/notificationType/%s/Action/Disable',
-    'ENABLE_ALERT': '{0}AlertRule/%s/Action/Enable',
-    'DISABLE_ALERT': '{0}AlertRule/%s/Action/Disable',
-
-    'CLIENT_SCHEDULES': '{0}Schedules?clientId=%s',
-    'AGENT_SCHEDULES': '{0}Schedules?clientId=%s&apptypeId=%s',
-    'BACKUPSET_SCHEDULES': '{0}Schedules?clientId=%s&apptypeId=%s&backupsetId=%s',
-    'SUBCLIENT_SCHEDULES': ('{0}Schedules?clientId=%s&apptypeId=%s&'
-                            'backupsetId=%s&subclientId=%s'),
-
-    'CLIENTGROUPS': '{0}ClientGroup',
-    'CLIENTGROUP': '{0}ClientGroup/%s',
-
-    'USERGROUPS': '{0}UserGroup',
-    'USERGROUP': '{0}UserGroup/%s',
-
-    'BROWSE': '{0}DoBrowse',
-    'RESTORE': '{0}CreateTask',
-
-    'GET_WORKFLOWS': '{0}Workflow',
-    'DEPLOY_WORKFLOW': '{0}Workflow/%s/action/deploy',
-    'EXECUTE_WORKFLOW': '{0}wapi/%s',
-
-    'INSTANCE_BROWSE': '{0}Client/%s/%s/Instance/%s/Browse',
-
-    'SQL_RESTORE_OPTIONS': '{0}SQL/RestoreOptions',
-
-    'EXECUTE_QCOMMAND': '{0}Qcommand/qoperation execute',
-
-    'SOFTWARESTORE_DOWNLOADITEM': '{0}DownloadFile',
-    'SOFTWARESTORE_PKGINFO': '{0}SoftwareStore/getPackagePublishInfo?packageName=%s',
-    'SOFTWARESTORE_GETPKGID': '{0}SoftwareStoreItem',
-
-    'CREATE_TASK': '{0}CreateTask',
-<<<<<<< HEAD
-
-    'GET_ANALYTICS_ENGINES': '{0}dcube/getAnalyticsEngine',
-    'GET_ALL_DATASOURCES': '{0}dcube/GetDataSources?summary=1',
-    'GET_DATASOURCE': '{0}dcube/getDataSource/%s',
-    'GET_ALL_HANDLERS': '{0}dcube/getAllHandlers?dsId=%s',
-    'GET_HANDLER': '{0}dcube/getHandler/?dsId=%s&handlerId=%s'
-=======
-    'GLOBAL_FILTER': '{0}GlobalFilter',
-    'RESTORE_OPTIONS': '{0}Restore/GetDestinationsToRestore?clientId=%s&appId=%s&flag=8'
->>>>>>> 4fad1a1b
-}
-
-
-def get_services(web_service):
-    """Initializes the SERVICES DICT with the web service for APIs.
-        Args:
-            web_service     (str)   --  web service string for APIs
-
-        Returns:
-            dict    -   services dict consisting of all APIs
-    """
-    services_dict = SERVICES_DICT_TEMPLATE.copy()
-    for service in services_dict:
-        services_dict[service] = services_dict[service].format(web_service)
-
-    return services_dict
+#!/usr/bin/env python
+# -*- coding: utf-8 -*-
+
+# --------------------------------------------------------------------------
+# Copyright ©2016 Commvault Systems, Inc.
+# See LICENSE.txt in the project root for
+# license information.
+# --------------------------------------------------------------------------
+
+"""Service URLs for REST API operations.
+
+SERVICES_DICT:  A python dictionary for holding all the API services endpoints.
+
+get_services(web_service):  updates the SERVICES_DICT with the WebConsole API URL
+
+"""
+
+from __future__ import absolute_import
+from __future__ import unicode_literals
+
+
+SERVICES_DICT_TEMPLATE = {
+    'LOGIN': '{0}Login',
+    'LOGOUT': '{0}Logout',
+    'COMMSERV': '{0}CommServ',
+
+    'GET_ALL_CLIENTS': '{0}Client',
+    'GET_VIRTUAL_CLIENTS': '{0}Client?PseudoClientType=VSPseudo',
+    'CLIENT': '{0}Client/%s',
+
+    'GET_ALL_AGENTS': '{0}Agent?clientId=%s',
+    'AGENT': '{0}Agent',
+
+    'GET_ALL_BACKUPSETS': '{0}Backupset?clientId=%s',
+    'BACKUPSET': '{0}Backupset/%s',
+    'ADD_BACKUPSET': '{0}Backupset',
+
+    'GET_ALL_INSTANCES': '{0}Instance?clientId=%s',
+    'INSTANCE': '{0}Instance/%s',
+
+    'GET_ALL_SUBCLIENTS': '{0}Subclient?clientId=%s',
+    'ADD_SUBCLIENT': '{0}Subclient',
+    'SUBCLIENT': '{0}Subclient/%s',
+    'SUBCLIENT_BACKUP': '{0}Subclient/%s/action/backup?backupLevel=%s',
+
+    'GET_JOBS': '{0}Job?clientId=%s&jobFilter=%s',
+    'JOB': '{0}Job/%s',
+    'JOB_DETAILS': '{0}JobDetails',
+    'SUSPEND_JOB': '{0}Job/%s/action/pause',
+    'RESUME_JOB': '{0}Job/%s/action/resume',
+    'KILL_JOB': '{0}Job/%s/action/kill',
+
+    'GET_MEDIA_AGENTS': '{0}MediaAgent',
+    'LIBRARY': '{0}Library',
+
+    'STORAGE_POLICY': '{0}StoragePolicy',
+    'GET_STORAGE_POLICY': '{0}StoragePolicy/%s',
+    'CREATE_STORAGE_POLICY_COPY': '{0}StoragePolicy?Action=createCopy',
+    'DELETE_STORAGE_POLICY_COPY': '{0}StoragePolicy?Action=deleteCopy',
+    'SCHEDULE_POLICY': '{0}SchedulePolicy',
+    'MEDIA_AGENT': '{0}MediaAgent/%s',
+
+    'GET_ALL_ALERTS': '{0}AlertRule',
+    'ALERT': '{0}AlertRule/%s',
+    'GET_ALL_CONSOLE_ALERTS': '{0}Alert?pageNo=%s&pageCount=%s',
+    'ENABLE_ALERT_NOTIFICATION': '{0}AlertRule/%s/notificationType/%s/Action/Enable',
+    'DISABLE_ALERT_NOTIFICATION': '{0}AlertRule/%s/notificationType/%s/Action/Disable',
+    'ENABLE_ALERT': '{0}AlertRule/%s/Action/Enable',
+    'DISABLE_ALERT': '{0}AlertRule/%s/Action/Disable',
+
+    'CLIENT_SCHEDULES': '{0}Schedules?clientId=%s',
+    'AGENT_SCHEDULES': '{0}Schedules?clientId=%s&apptypeId=%s',
+    'BACKUPSET_SCHEDULES': '{0}Schedules?clientId=%s&apptypeId=%s&backupsetId=%s',
+    'SUBCLIENT_SCHEDULES': ('{0}Schedules?clientId=%s&apptypeId=%s&'
+                            'backupsetId=%s&subclientId=%s'),
+
+    'CLIENTGROUPS': '{0}ClientGroup',
+    'CLIENTGROUP': '{0}ClientGroup/%s',
+
+    'USERGROUPS': '{0}UserGroup',
+    'USERGROUP': '{0}UserGroup/%s',
+
+    'BROWSE': '{0}DoBrowse',
+    'RESTORE': '{0}CreateTask',
+
+    'GET_WORKFLOWS': '{0}Workflow',
+    'DEPLOY_WORKFLOW': '{0}Workflow/%s/action/deploy',
+    'EXECUTE_WORKFLOW': '{0}wapi/%s',
+
+    'INSTANCE_BROWSE': '{0}Client/%s/%s/Instance/%s/Browse',
+
+    'SQL_RESTORE_OPTIONS': '{0}SQL/RestoreOptions',
+
+    'EXECUTE_QCOMMAND': '{0}Qcommand/qoperation execute',
+
+    'SOFTWARESTORE_DOWNLOADITEM': '{0}DownloadFile',
+    'SOFTWARESTORE_PKGINFO': '{0}SoftwareStore/getPackagePublishInfo?packageName=%s',
+    'SOFTWARESTORE_GETPKGID': '{0}SoftwareStoreItem',
+
+    'CREATE_TASK': '{0}CreateTask',
+
+    'GET_ANALYTICS_ENGINES': '{0}dcube/getAnalyticsEngine',
+    'GET_ALL_DATASOURCES': '{0}dcube/GetDataSources?summary=1',
+    'GET_DATASOURCE': '{0}dcube/getDataSource/%s',
+    'GET_ALL_HANDLERS': '{0}dcube/getAllHandlers?dsId=%s',
+    'GET_HANDLER': '{0}dcube/getHandler/?dsId=%s&handlerId=%s'
+  
+    'GLOBAL_FILTER': '{0}GlobalFilter',
+    'RESTORE_OPTIONS': '{0}Restore/GetDestinationsToRestore?clientId=%s&appId=%s&flag=8'
+}
+
+
+def get_services(web_service):
+    """Initializes the SERVICES DICT with the web service for APIs.
+        Args:
+            web_service     (str)   --  web service string for APIs
+
+        Returns:
+            dict    -   services dict consisting of all APIs
+    """
+    services_dict = SERVICES_DICT_TEMPLATE.copy()
+    for service in services_dict:
+        services_dict[service] = services_dict[service].format(web_service)
+
+    return services_dict